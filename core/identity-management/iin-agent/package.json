--- conflicted
+++ resolved
@@ -20,10 +20,7 @@
     "license": "ISC",
     "dependencies": {
         "@hyperledger-labs/weaver-protos-js": "^1.5.0",
-<<<<<<< HEAD
         "@hyperledger-labs/weaver-fabric-interop-sdk": "^1.4.3",
-=======
->>>>>>> 9ad7ba19
         "@fidm/x509": "^1.2.1",
         "@grpc/grpc-js": "^1.1.1",
         "@typescript-eslint/eslint-plugin": "^3.5.0",
